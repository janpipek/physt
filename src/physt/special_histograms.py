--- conflicted
+++ resolved
@@ -560,15 +560,10 @@
             **kwargs,
         )
     except ValueError as err:
-<<<<<<< HEAD
         if "Range too narrow to split" in str(err):
-            if data is not None and np.isclose(data[:, 0].min(), data[:, 0].max()):
-=======
-        if "Bins not in rising order" in str(err):
             if transformed_array is not None and np.isclose(
                 transformed_array[:, 0].min(), transformed_array[:, 0].max()
             ):
->>>>>>> 380959c5
                 raise ValueError(
                     f"All radii seem to be the same: {transformed_array[:,0].min():,.4f}. "
                     "Perhaps you wanted to use `spherical_surface_histogram` instead or set radius bins explicitly?"
