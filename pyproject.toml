[project]
name = "physt"
version = "0.8.2"
description = "P(i/y)thon h(i/y)stograms."
readme = "README.md"
requires-python = "~=3.9"
license = { file = "LICENSE" }
authors = [{ name = "Jan Pipek", email = "jan.pipek@gmail.com" }]
classifiers = [
    "License :: OSI Approved :: MIT License",
    "Operating System :: OS Independent",
    "Intended Audience :: Developers",
    "Intended Audience :: Information Technology",
    "Intended Audience :: Science/Research",
    "Topic :: Scientific/Engineering",
    "Topic :: Software Development :: Libraries :: Python Modules",
]
dependencies = [
    "numpy>=1.25",
    "packaging",
    "typing_extensions",
    "hypothesis>=6.96.1",
]

[tool.uv]
dev-dependencies = ["physt[all]"]

[project.optional-dependencies]
dev = ["pytest", "mypy>=1.8", "types-setuptools", "bumpver", "pytest-xdist"]
# doc = ["sphinx", "sphinx_rtd_theme", "sphixncontrib-apidoc", "nbsphinx"]
astropy = ["astropy>=6.0"]
dask = ["dask[array]>=2023.0"]
pandas = ["pandas>=1.3"]
polars = ["polars>=1.0", "physt[pandas]"]
xarray = ["xarray"]
matplotlib = ["matplotlib>=3.0"]
plotly = ["plotly"]
# TODO: Re-enable vega?
# vega3 = ["vega3"]
folium = ["folium"]
<<<<<<< HEAD
# root = ["uproot3"]  # TODO: Update to uproot4
scipy = ["scipy"]
terminal = ["xtermcolor", "rich"]
all = [
    "physt[astropy,dev,dask,pandas,polars,xarray,matplotlib,plotly,folium,scipy,terminal]"
=======
# TODO: Update to uproot4?
# root = ["uproot3"]
xtermcolor = ["xtermcolor"]
all = [
    "physt[astropy,dev,dask,pandas,polars,xarray,matplotlib,plotly,folium,xtermcolor]",
>>>>>>> a00ab117
]

[build-system]
requires = ["setuptools>=65.0", "build"]
build-backend = "setuptools.build_meta"

[tool.black]
line-length = 100
target-version = ['py39', 'py310']
include = '\.pyi?$'

[tool.mypy]
# TODO: revisit
ignore_missing_imports = true
plugins = ["numpy.typing.mypy_plugin"]
exclude = ["doc"]

[tool.isort]
profile = "black"

[tool.distutils.bdist_wheel]
universal = true

[tool.setuptools.packages.find]
where = ["src"]

[tool.ruff]
# Be a bit tolerant
# line-length = 100
extend-exclude = ["doc"]
target-version = "py39"

[tool.ruff.per-file-ignores]
"tests/*.py" = ["E402"]


[tool.bumpver]
current_version = "v0.8.2"
version_pattern = "vMAJOR.MINOR.PATCH[PYTAGNUM]"
commit_message = "Bump version: {old_version} → {new_version}"
commit = true
tag = true
push = true

[tool.bumpver.file_patterns]
"pyproject.toml" = [
    'current_version = "{version}"',
    'version = "{pep440_version}"',
]
"src/physt/version.py" = ['__version__ = "{pep440_version}"']
"conda/meta.yaml" = ['{% set version = "{pep440_version}" %}']<|MERGE_RESOLUTION|>--- conflicted
+++ resolved
@@ -38,19 +38,10 @@
 # TODO: Re-enable vega?
 # vega3 = ["vega3"]
 folium = ["folium"]
-<<<<<<< HEAD
 # root = ["uproot3"]  # TODO: Update to uproot4
-scipy = ["scipy"]
-terminal = ["xtermcolor", "rich"]
+xtermcolor = ["xtermcolor", "rich"]
 all = [
-    "physt[astropy,dev,dask,pandas,polars,xarray,matplotlib,plotly,folium,scipy,terminal]"
-=======
-# TODO: Update to uproot4?
-# root = ["uproot3"]
-xtermcolor = ["xtermcolor"]
-all = [
-    "physt[astropy,dev,dask,pandas,polars,xarray,matplotlib,plotly,folium,xtermcolor]",
->>>>>>> a00ab117
+    "physt[astropy,dev,dask,pandas,polars,xarray,matplotlib,plotly,folium,terminal]"
 ]
 
 [build-system]
