--- conflicted
+++ resolved
@@ -8,12 +8,9 @@
 (C) Jan Pipek, 2016-2020, MIT licence
 See https://github.com/janpipek/physt
 """
+
 from . import binnings
-<<<<<<< HEAD
-from .version import __version__, __author__, __author__, __url__
-=======
 from .version import __version__, __author__, __author_email__, __url__
->>>>>>> 46407e7c
 
 
 def histogram(data, bins=None, *args, **kwargs):
