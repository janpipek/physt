--- conflicted
+++ resolved
@@ -1,11 +1,10 @@
-<<<<<<< HEAD
 """Facade constructors to make creation of histograms easier."""
 from collections import Iterable
 from typing import Optional, Union
 
-from .schema import build_schema
+from .schema import build_schema, build_multi_schema
 from .histogram import Histogram
-
+from .array_utils import make_2d_array
 
 
 def h1(a=None, *, schema=None, bins: Optional[Union[str, int,Iterable]]=None, weights=None, **kwargs) -> Histogram:
@@ -18,36 +17,18 @@
     return Histogram(schema=schema, values=values)
 
 
-def h2(a=None, *b, kind="human", **kwargs) -> Histogram:
-    raise NotImplementedError()
-=======
-from .schema import build_schema, build_multi_schema
-from .array_utils import make_2d_array
-from .histogram import Histogram
-
-
-DEFAULT_HISTOGRAM_TYPE = "human"
-
-
-def h1(a, kind=DEFAULT_HISTOGRAM_TYPE, *, weights=None, **kwargs):
-    schema = build_schema(kind, **kwargs)
-    values = schema.fit_and_apply(a, weights=weights)
-    return Histogram(schema=schema, values=values)
-
-
-def h2(a, *b, kind=DEFAULT_HISTOGRAM_TYPE, weights=None, **kwargs):
+def h2(a, *b, kind=None, weights=None, **kwargs):
     schema = build_multi_schema(kind, ndim=2, **kwargs)
     data = make_2d_array(2, a, *b)
     values = schema.fit_and_apply(data, weights=weights)
     return Histogram(schema=schema, values=values)
->>>>>>> 7267dcfa
 
 
-def h3(a, *bc, kind=DEFAULT_HISTOGRAM_TYPE, **kwargs):
+def h3(a, *bc, kind=None, **kwargs):
     raise NotImplementedError()
 
 
-def h4(a, *bcd, kind=DEFAULT_HISTOGRAM_TYPE, **kwargs):
+def h4(a, *bcd, kind=None, **kwargs):
     raise NotImplementedError()
 
 
