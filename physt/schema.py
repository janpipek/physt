"""Bin schemas for physt."""

import math
from collections import OrderedDict, Iterable
<<<<<<< HEAD
from typing import Tuple, Union, Optional
=======
from typing import Tuple, Union
>>>>>>> 7267dcfa

import numpy as np


class UnknownSchemaError(RuntimeError):
    pass


class Schema:
    """Base class for all one-dimensional schemas.

    Attributes:
        - fitted [bad name - sklearn?]
        - adaptive [bad name]
        - bins
        - edges
        - mask

    Methods:
        - fit
        - apply
        - fit_and_apply
    """
    registered_schemas = OrderedDict()

    def copy(self) -> 'Schema':
        raise NotImplementedError()

    @staticmethod
    def register(name: str):
        """Parametric decorator to make the schema name available in the facade constructors."""

        def _decorator(klass: type) -> type:
            Schema.registered_schemas[name] = klass
            return klass

        return _decorator

    @property
    def bins(self) -> np.ndarray:
        edges = self.edges
        bins = np.asarray([edges[:-1], edges[1:]]).T
        mask = self.mask
        if mask is not None:
            bins = bins[mask]
        return bins

    @property
    def edges(self):
        return getattr(self, "_edges", None)

    @property
    def ndim(self):
        return 1

    @property
    def shape(self):
        if self.bins:
            return self.bins.shape[0]
        else:
            return None

    @property
    def mask(self):
        return getattr(self, "_mask", None)

    @property
    def bins_and_mask(self) -> Tuple[np.ndarray, np.ndarray]:
        return self.bins, self.mask

    def fit(self, data):
        raise NotImplementedError()

    def fit_and_apply(self, data, weights=None,
                      dropna: bool = True) -> np.ndarray:
        # TODO: Handle data to make them 1D array ?
        data = np.asarray(data)
        if dropna:
            data = data[~np.isnan(data)]
        self.fit(data)
        numpy_result, _ = np.histogram(data, bins=self.edges, weights=weights)
        mask = self.mask
        if mask is not None:
            return numpy_result[mask].copy()
        else:
            return numpy_result


@Schema.register("static")
class StaticSchema(Schema):
    def __init__(self, *, bins=None, edges=None, mask=None):
        if bins is not None:
            if edges is not None:
                raise ValueError(
                    "Cannot specify both bins and edges at the same time.")
            self._bins = bins.copy()
        elif edges is not None:
            self._edges = edges.copy()
        else:
            raise ValueError("Must specify either bins or edges.")
        self._mask = mask

    def fit(self, data):
        pass

    def copy(self) -> 'StaticSchema':
        return self.__class__(
            bins=self._bins, edges=self._edges, mask=self._mask)


@Schema.register("numpy")
class NumpySchema(Schema):
    """Binning schema mimicking the behaviour of numpy.histogram"""

    def __init__(self, *, bins: Union[str, int] = 10, range=None):
        self.bin_arg = bins
        self.range = range

    @property
    def mask(self):
        return None

    @property
    def bins(self):
        return np.asarray([self._edges[:-1], self._edges[1:]])

    def fit(self, data):
        _, self._edges = np.histogram(
            data, bins=self.bin_arg, range=self.range)

    def fit_and_apply(self, data, weights=None,
                      dropna: bool = True) -> np.ndarray:
        data = np.asarray(data)
        if dropna:
            data = data[~np.isnan(data)]
        numpy_result, self._edges = np.histogram(
            data, bins=self.bin_arg, weights=weights, range=self.range)
        return numpy_result


@Schema.register("fixed_width")
class FixedWidthSchema(Schema):
    def __init__(self,
                 *,
                 bin_width,
                 bin_count=None,
                 bin_times_min=None,
                 bin_shift=None):
        self._bin_width = bin_width
        self._bin_count = bin_count
        self._bin_times_min = bin_times_min
        self._bin_shift = bin_shift

    def fit(self, data):
        data_min, data_max = data.min(), data.max()
        if self._bin_shift is None:
            self._bin_shift = 0.0
        self._bin_times_min = math.floor(
            (data_min - self._bin_shift) / self._bin_width)
        bin_times_max = math.floor(
            (data_max - self._bin_shift) / self._bin_width) + 1
        self._bin_count = bin_times_max - self._bin_times_min

    @property
    def edges(self):
        indices = np.arange(self._bin_count + 1)
        return self._bin_width * (
            self._bin_times_min + indices) + self._bin_shift

    @property
    def shape(self):
        return (self._bin_count) if self._bin_count else None

    def copy(self) -> "FixedWidthSchema":
        return FixedWidthSchema(
            bin_width=self._bin_width,
            bin_count=self._bin_count,
            bin_times_min=self._bin_times_min,
            bin_shift=self._bin_shift,
        )

@Schema.register("integer")
class IntegerSchema(FixedWidthSchema):
    def __init__(self):
        super(IntegerSchema, self).__init__(bin_width=1, bin_shift=0.5)

    # @property
    # def bin_labels(self):
    #     return [str(i) for i in range(self.min_, self.max_ + 1)]

    # TODO: Use something like bincount?


@Schema.register("human")
class HumanSchema(FixedWidthSchema):
    def __init__(self, *, bins="auto", range=None):
        super(HumanSchema, self).__init__(bin_width=None)
        self.bin_arg = bins
        # TODO: deal with range (also in FixedWidth)

    def fit(self, data):
        # TODO: automatic
        bin_count = 20

        subscales = np.array([0.5, 1, 2, 2.5, 5, 10])

        # TODO: ideal_bin_count
        # if bin_count is None:
        #     bin_count = ideal_bin_count(data)
        min_ = data.min()
        max_ = data.max()
        bw = (max_ - min_) / bin_count

        power = np.floor(np.log10(bw)).astype(int)
        best_index = np.argmin(np.abs(np.log(subscales * (10.0**power) / bw)))

<<<<<<< HEAD
        self._bin_width = (10.0**power) * subscales[best_index]
        FixedWidthSchema.fit(self, data)


=======
>>>>>>> 7267dcfa
class MultiSchema:
    """Multi-dimensional collection of binning schemas.

    Note: this class can be inherited from in order to capture inter-dimensional relationships.
    """
    def __init__(self, schemas):
        self._schemas = tuple(schemas)

    def copy(self) -> "MultiSchema":
        copied_schemas = (schema.copy() for schema in self._schemas)
        return MultiSchema(copied_schemas)

    @property
    def ndim(self):
        return len(self._schemas)

    @property
    def shape(self):
        return tuple(schema.shape for schema in self._schemas)

    @property
    def edges(self):
        return tuple(schema.edges for schema in self.schemas)

    @property
    def bins(self):
        return tuple(schema.bins for Schema in self._schemas)

    @property
    def schemas(self):
        return self._schemas

    def __getitem__(self, item):
        return self._schemas[item]

    def fit(self, data):
        # TODO: data size check
        for i, schema in enumerate(self.schemas):
            schema.fit(data[:, i])

    def fit_and_apply(self, data, weights=None) -> np.ndarray:
        self.fit(data)
        return self.apply(data, weights=weights)

    def apply(self, data, weights=None) -> np.ndarray:
        edges = [schema.edges for schema in self.schemas]
        masks = [schema.mask for schema in self.schemas]
        values, _ = np.histogramdd(data, bins=edges, weights=weights)

        changed = False
        for i, mask in enumerate(masks):
            if mask:
                # TODO: Apply the subselection
                pass

        if changed:
            values = values.copy()
        return values


def build_schema(kind: Union[str, type, Schema] = None,
                 bins: Optional[Union[str, int, Iterable]] = None,
                 **kwargs) -> Schema:
    """Helper method to create binning schema from various argument sets.
    """
    if bins:
        if kind is None:
            # Automatically deduce static or numpy schema
            if isinstance(bins, Iterable):
                kind = StaticSchema
            else:
                kind = NumpySchema

        # In any case, bins need to be passed if they exist
        kwargs["bins"] = bins

    if isinstance(kind, Schema):
        return kind
    elif isinstance(kind, type):
        return type(**kwargs)
    elif isinstance(kind, str):
        if kind not in Schema.registered_schemas:
            raise UnknownSchemaError(
                "Unknown schema name, available are: {0}".format(", ").join(
                    Schema.registered_schemas.keys()))
        constructor = Schema.registered_schemas[kind]
        return constructor(**kwargs)
    else:
        raise ValueError("Cannot interpret {0} as schema".format(kind))


def build_multi_schema(kind:Union[Iterable, str, type, Schema], ndim:int, **kwargs) -> MultiSchema:
    if isinstance(kind, (Schema, str, type)):
        schemas = [kind] * ndim
        return build_multi_schema(schemas, ndim, **kwargs)
    elif isinstance(kind, Iterable):
        schemas = [build_schema(k, **kwargs) for k in kind]
        return MultiSchema(schemas=schemas) 
    else:
        raise ValueError("Cannot interpret {0} as schema or multischema".format(kind))<|MERGE_RESOLUTION|>--- conflicted
+++ resolved
@@ -2,11 +2,7 @@
 
 import math
 from collections import OrderedDict, Iterable
-<<<<<<< HEAD
 from typing import Tuple, Union, Optional
-=======
-from typing import Tuple, Union
->>>>>>> 7267dcfa
 
 import numpy as np
 
@@ -223,13 +219,10 @@
         power = np.floor(np.log10(bw)).astype(int)
         best_index = np.argmin(np.abs(np.log(subscales * (10.0**power) / bw)))
 
-<<<<<<< HEAD
         self._bin_width = (10.0**power) * subscales[best_index]
         FixedWidthSchema.fit(self, data)
 
 
-=======
->>>>>>> 7267dcfa
 class MultiSchema:
     """Multi-dimensional collection of binning schemas.
 
